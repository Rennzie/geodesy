--- conflicted
+++ resolved
@@ -1,8 +1,4 @@
-<<<<<<< HEAD
-use std::rc::Rc;
-=======
 use std::sync::Arc;
->>>>>>> 6ea660ec
 
 use crate::authoring::*;
 pub mod minimal;
@@ -58,11 +54,7 @@
     fn get_blob(&self, name: &str) -> Result<Vec<u8>, Error>;
 
     /// Access grid resources by identifier
-<<<<<<< HEAD
-    fn get_grid(&self, name: &str) -> Result<Rc<dyn GridTrait>, Error>;
-=======
     fn get_grid(&self, name: &str) -> Result<Arc<dyn Grid>, Error>;
->>>>>>> 6ea660ec
 }
 
 /// Help context providers provide canonically named, built in coordinate adaptors
